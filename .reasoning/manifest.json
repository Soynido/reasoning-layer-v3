--- conflicted
+++ resolved
@@ -1,11 +1,4 @@
 {
-<<<<<<< HEAD
-  "version": "1.0",
-  "projectName": "Reasoning Layer V3",
-  "createdAt": "2025-10-26T16:22:58.064Z",
-  "lastCaptureAt": "2025-10-26T17:45:17.999Z",
-  "totalEvents": 263
-=======
   "project": "Reasoning Layer V3",
   "version": "1.0.0",
   "schemaVersion": "1.0",
@@ -17,5 +10,4 @@
     "Test",
     "Git"
   ]
->>>>>>> d6a7a70e
 }